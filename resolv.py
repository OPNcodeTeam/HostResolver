#!/usr/bin/env python3

"""
Copyright (c) 2017-2018, Zach Jetson All rights reserved.


Licensed under the Apache License, Version 2.0 (the "License");
you may not use this file except in compliance with the License.
You may obtain a copy of the License at

   http://www.apache.org/licenses/LICENSE-2.0

Unless required by applicable law or agreed to in writing, software
distributed under the License is distributed on an "AS IS" BASIS,
WITHOUT WARRANTIES OR CONDITIONS OF ANY KIND, either express or implied.
See the License for the specific language governing permissions and
limitations under the License.

Author: Zach Jetson
Date:   May 2017
Name:   resolv.py


Quickly resolve a large host file list to IP addresses and print them into a table.

Usage: ./resolv.py hostnames.txt [-h]

Requirements

* Python 3.0-6
* PrettyTable 0.7.x
* dnspython 1.15.x
* cymruwhois 1.6

Sample Output

$ ./resolv.py hostnames.txt

Resolving hosts from file [hostnames.txt]
+---------------+----------------+
| Hostname      | IP             |
+---------------+----------------+
| google.com    | 216.58.216.14  |
| yahoo.com     | 98.138.253.109 |
| outlook.com   | 40.97.156.114  |
| askjeeves.com | 66.235.121.240 |
+---------------+----------------+

"""

import sys
from time import sleep

import argparse
import csv
import ipaddress
import os
import re
import socket
import threading

try:
    from cymruwhois import Client
    from prettytable import PrettyTable
    import dns.resolver
    import dns.rdatatype
    import dns.exception

    resolver = dns.resolver.Resolver()
    resolver.timeout = 1.0
    resolver.lifetime = 1.0
except ImportError as e:
    print(e)
    sys.exit("[!] Critical: Please run> pip3 install -r requirements.txt")

RE_SPF = re.compile(r'v=spf1', re.IGNORECASE)
RE_SPF_MECH = re.compile(r'^(?:include|exists|ptr|a|mx):', re.MULTILINE | re.IGNORECASE)

RE_DMARC = re.compile(r'v=DMARC1', re.IGNORECASE)

MAX_THREADS = 100
DEBUG = False


def error(msg):
    stdout(Colors.RED + '[!] Error: %s' % msg + Colors.ENDC)


def critical(msg):
    stdout(Colors.RED + '[!] Critical: %s' % msg + Colors.ENDC)
    sys.exit(1)


def info(msg):
    stdout(Colors.GREEN + '[+] %s' % msg + Colors.ENDC)


def debug(msg):
    if DEBUG:
        stdout(Colors.BLUE + '[+] %s' % msg + Colors.ENDC)


def stdout(msg):
    print(msg)


class Colorize():
    BLUE = '\033[94m'
    GREEN = '\033[92m'
    RED = '\033[91m'
    ENDC = '\033[0m'

    def disable(self):
        self.BLUE = ''
        self.GREEN = ''
        self.RED = ''
        self.ENDC = ''


Colors = Colorize()


class DNSRecord():
    """
    DNSRecord manages DNS record actions and results
    """

    UNRESOLVABLE = 'unresolvable'
    ERROR = 'error'
    MISSING_TXT = 'txt records not found'

    def __init__(self, hostname, **kwargs):
        # Flags for results and searches
        self.inc_uncached = kwargs.get("uncached", False)
        self.inc_spf = kwargs.get("spf", False)
        self.inc_dmarc = kwargs.get("dmarc", False)
        self.verbose = kwargs.get("verbose", False)

        # Storage variables
        self.result = [hostname]
        self.ip = None
        self.rtype = None
        self.hostname = hostname
        self.record = None
        self.spf = None
<<<<<<< HEAD
        self.as_number = None
        self.as_cidr = None
        self.as_country = None
        self.asn_org = None
=======
        self.dmarc = None
>>>>>>> c6a4f3f4
        self.dead_host = False

    def __lt__(self, other: object) -> bool:
        return (self.hostname.casefold(), self.ip) < (other.hostname.casefold(), other.ip)

    def get_results(self):
        results = []
        if self.hostname == DNSRecord.UNRESOLVABLE:
            results.append(Colors.RED + self.hostname + Colors.ENDC)
        else:
            results.append(self.hostname)

        if self.ip in (DNSRecord.UNRESOLVABLE, DNSRecord.ERROR):
            results.append(Colors.RED + self.ip + Colors.ENDC)
        else:
            results.append(Colors.GREEN + self.ip + Colors.ENDC)

        if self.rtype == DNSRecord.ERROR:
            results.append(Colors.RED + self.rtype + Colors.ENDC)
        else:
            results.append(self.rtype)

        if self.inc_uncached:
            results.append(self.record)

        if self.spf:
            if self.spf in (DNSRecord.ERROR, DNSRecord.UNRESOLVABLE, DNSRecord.MISSING_TXT):
                results.append(Colors.RED + self.spf + Colors.ENDC)
            else:
                results.append(self.spf)

        if self.dmarc:
            if self.dmarc in (DNSRecord.ERROR, DNSRecord.UNRESOLVABLE, DNSRecord.MISSING_TXT):
                results.append(Colors.RED + self.dmarc + Colors.ENDC)
            else:
                results.append(self.dmarc)

        return results

    def fetch_ip(self):

        try:
            self.ip = str(ipaddress.ip_address(self.hostname))
        except ValueError:
            pass
        try:
            if self.ip:
                debug("Resolving hostname from system: %s" % self.ip)
                self.hostname = socket.gethostbyaddr(self.ip)[0]
            else:
                debug("Resolving IP from system: %s" % self.hostname)
                self.ip = str(socket.gethostbyname(self.hostname))

        except (socket.gaierror, socket.herror):
            if self.ip:
                self.hostname = DNSRecord.UNRESOLVABLE
            else:
                self.ip = DNSRecord.UNRESOLVABLE
            self.dead_host = True

    def dns_interrogate(self):
        try:
            if self.hostname == DNSRecord.UNRESOLVABLE:
                dns.exception.DNSException("")
            query = resolver.query(self.result[0])
            self.rtype = dns.rdatatype.to_text(query.response.answer[0].rdtype)
            if self.verbose:
                self.record = '\n'.join(str(i) for i in query.response.answer)
            else:
                self.record = str(query.response.answer[0])

        except (dns.resolver.NoAnswer, dns.resolver.NXDOMAIN, dns.exception.DNSException):
            self.record = "error"
            self.rtype = DNSRecord.ERROR

    def get_spf(self):
        try:
            if self.hostname == DNSRecord.UNRESOLVABLE:
                query = dns.resolver.query(self.ip, "TXT")
            else:
                query = dns.resolver.query(self.hostname, "TXT")
        except (dns.resolver.NoAnswer, dns.resolver.NXDOMAIN, dns.exception.DNSException):
            self.spf = DNSRecord.MISSING_TXT
            return

        spf_results = []
        perm_err = False

        for q in query:
            if RE_SPF.search(q.to_text()):
                debug(q.to_text())
                spf_results.append("\n".join("".join(q.to_text().split("\" \"")).strip('"').split(" ")[1:]))

        if not spf_results:
            self.spf = DNSRecord.UNRESOLVABLE

        if len(spf_results) > 1:
            perm_err = True
            debug("SPF PermErr: multiple SPF records detected")

        spf_results = "".join(spf_results)
        if len(RE_SPF_MECH.findall(spf_results)) > 10:
            debug("SPF PermErr: greater than 10 mechanisms detected")
            perm_err = True

        if perm_err:
            self.spf = Colors.RED + "PermErr\n" + Colors.ENDC + "".join(spf_results)
        else:
            self.spf = "".join(spf_results)

    def get_dmarc(self):
        if self.dead_host:
            self.dmarc = DNSRecord.ERROR
            return
        try:
            qstr = "_dmarc." + self.hostname
            debug("Checking %s" % qstr)
            query = dns.resolver.query(qstr, "TXT")
        except (dns.resolver.NoAnswer, dns.resolver.NXDOMAIN, dns.exception.DNSException):
            self.dmarc = DNSRecord.MISSING_TXT
            return

        for q in query:
            if RE_DMARC.search(q.to_text()):
                debug(q.to_text())
                self.dmarc = "\n".join(q.to_text().strip('"').split("; ")[1:])
                return

        self.dmarc = DNSRecord.ERROR

    def get_asn(self):
        if self.ip == DNSRecord.UNRESOLVABLE:
            self.as_number = DNSRecord.UNRESOLVABLE
            return

        try:
            cymru_host_query = ".".join(list(reversed(self.ip.split(".")))) + ".origin.asn.cymru.com"
            asn_resolver = dns.resolver.query(cymru_host_query, "TXT")
            self.as_number, self.as_cidr, self.as_country, _, _ = asn_resolver[0].to_text().strip("\"").split(" | ")
        except dns.resolver.NXDOMAIN:
            self.as_number = DNSRecord.UNRESOLVABLE
            return

        # get asn org
        try:
            asn_resolver = dns.resolver.query("AS" + self.as_number + ".asn.cymru.com", "TXT")
            self.as_number, self.as_cidr, self.as_country, _, _ = asn_resolver[0].to_text().strip("\"").split(" | ")
        except dns.resolver.NXDOMAIN:
            self.asn_org = DNSRecord.UNRESOLVABLE
            return


def get_asn(ips):
    debug("Requesting ASNs for %d IPs" % len(ips))
    c = Client()
    return [x for x in c.lookupmany(ips)]


def build_table(table_columns=[], records=[]):
    if len(records) == 0:
        critical("No targets were available for resolution")
    if type(records[0]) is DNSRecord:
        pretty_table = PrettyTable(table_columns)
        pretty_table.align = "l"
        pretty_table.align['RType'] = 'c'
        records.sort()
        for record in records:
            pretty_table.add_row(record.get_results())
        return pretty_table
    else:
        pretty_table = PrettyTable(table_columns)
        pretty_table.align = "l"
        for asn in records:
            pretty_table.add_row([asn.ip, Colors.GREEN + asn.asn + Colors.ENDC, asn.prefix, asn.cc, asn.owner])
        return pretty_table


class HostResolver:
    def __init__(self, args):
        self.max_threads = args.max_threads
        """
        Storage object for hosts
        """
        self.hosts = []
        self.args = args

    def resolve(self, records):
        table_columns = ['Hostname', 'IP', 'RType']

        if not records or len(records) < 1:
            critical("Invalid hosts")

        if self.args.uncached:
            debug("Uncached record search included...")
            table_columns.append('DNS Record (uncached)')
        if self.args.spf:
            table_columns.append('SPF')
            debug("SPF record search included...")
        if self.args.dmarc:
            table_columns.append('DMARC')
            debug("DMARC record search included...")
        if self.args.asn:
            debug("ASN record search included...")

        for hostname in records:
            try:
                self.build_query_from_record(hostname)
            except KeyboardInterrupt:
                self.max_threads = 0
                error("shutting down cleanly")
                self.end_thread_pool()

        self.end_thread_pool()

        table = build_table(table_columns=table_columns, records=self.hosts)
        stdout(table)
        print("")

        if self.args.asn:
            salvageable_host_ips = [record.ip for record in self.hosts if not record.dead_host]
            if len(salvageable_host_ips) == 0:
                error("No IPs available for ASN resolution")
            else:
                info("Requesting ASNs from %d resolved host IP addresses" % len(salvageable_host_ips))
                asn_list = get_asn(salvageable_host_ips)
                table = build_table(table_columns=['IP', 'ASN', 'Range', 'CO', 'Owner'], records=asn_list)
                stdout(table)

    def query(self, hostname):
        dns_record = DNSRecord(hostname, spf=self.args.spf, uncached=self.args.uncached)
        dns_record.fetch_ip()
        dns_record.dns_interrogate()
        if self.args.spf:
            dns_record.get_spf()
        if self.args.dmarc:
            dns_record.get_dmarc()

        self.hosts.append(dns_record)
        if self.args.verbose:
            info(", ".join(dns_record.result))

    def build_query_from_record(self, hostname):
        while threading.active_count() >= self.max_threads:
            sleep(2)

        pthread = threading.Thread(target=self.query, args=(hostname,))
        pthread.start()

    @staticmethod
    def end_thread_pool():
        """
        Let threads finish and have them return their results

        :return: void
        """
        main_thread = threading.currentThread()
        for aThread in threading.enumerate():
            if aThread is main_thread:
                continue
            aThread.join()

        debug("Waiting for threads to finish")


class Parser:

    def __init__(self, resource):

        self.resource = resource.strip()

        if os.path.isfile(resource):
            if resource.endswith('.csv'):
                debug("CSV parsing mode")
                self.parse_mode = "csv_parser"
            else:
                debug("File parsing mode")
                self.parse_mode = "file_parser"
        else:
            debug("Argument parsing mode")
            self.parse_mode = "arg_parser"

    def parse(self):
        print()
        info("Resolving hosts from [ %s ]" % self.resource)
        try:
            parse_method = getattr(self, self.parse_mode)
            return parse_method()
        except (IOError, FileNotFoundError) as err:
            critical("Error reading file %s: %s" % (self.resource, err))

    def csv_parser(self):
        """
        Parse CSV file into an list of targets.  Targets can be hostnames or IP addresses.

        Exceptions raised for file IO errors
        :return:
        """
        with open(self.resource) as csv_file:
            csv_reader = csv.reader(csv_file, delimiter=',', quotechar='"')

            header = next(csv_reader)

            # Assumed hostname resolution as primary
            try:
                host_position = [i for i, s in enumerate(header) if s.lower() in ['hostname', 'host', 'host name']][0]
            except IndexError:
                host_position = False
            if not host_position:
                # Assumed IP resolution
                try:
                    host_position = \
                        [i for i, s in enumerate(header) if s.lower() in ['ip', 'ip_addresses', 'ip addresses']][0]
                except IndexError:
                    debug("No hosts found or missing headers in file")
                    return None

            hosts = []
            for row in csv_reader:
                r_hosts = row[host_position].split(" ")
                if r_hosts:
                    hosts = list(set(hosts + r_hosts))

        return filter(None, hosts)

    def file_parser(self):
        with open(self.resource, "r") as host_file:
            hosts = [line.strip() for line in host_file]

        return hosts

    def arg_parser(self):
        return [self.resource]


def main():
    parser = argparse.ArgumentParser(allow_abbrev=False,
                                     description="""{}
           )               (
        ( /(           )   )\ )           (
        )\())       ( /(  (()/(  (        )\ )     (  (
       ((_)\  (  (  )\())  /(_))))\(   ( ((_)((   ))\ )(
        _((_) )\ )\(_))/  (_)) /((_)\  )\ _(_))\ /((_|())
       | || |((_|(_) |_   | _ (_))((_)((_) |)((_|_))  ((_)
       | __ / _ (_-<  _|  |   / -_|_-< _ \ \ V // -_)| '_|
       |_||_\___/__/\__|  |_|_\___/__|___/_|\_/ \___||_|

{}      This script will quickly resolve a list of hosts to IP
                addresses using multiple techniques.{}

                          By: Zach Jetson
               github: https://github.com/subfission

    """.format(Colors.RED, Colors.BLUE, Colors.ENDC), formatter_class=argparse.RawTextHelpFormatter)

    parser.add_argument('--verbose', '-v', action='store_true', help="Outputs verbose record information")
    parser.add_argument('--uncached', '-u', action='store_true', help="Include queries ignoring cached record data")
    parser.add_argument('--no-color', '-c', action='store_true', help="Disable colored output")
    parser.add_argument('resource', metavar='hostnames',
                        help="A hostname, IP, CSV, or return delimited file containing the host names for query.")
    parser.add_argument('--spf', action='store_true', help="Query for SPF records")
    parser.add_argument('--asn', action='store_true', help="Output ASN record for host or host list")
    parser.add_argument('--dmarc', action='store_true', help="Output DMARC record for host or host list")

    parser.add_argument('--threads', '-t',
                        help='Set the maximum number of threads. (Recommended default is 50)',
                        dest='max_threads',
                        type=int,
                        default=50)
    parser.add_argument('--debug', '-d', action='store_true', help="Enable debug mode")

    args = parser.parse_args()

    if args.no_color:
        Colors.disable()

    if args.debug:
        global DEBUG
        DEBUG = True

    parser = Parser(args.resource)
    records = parser.parse()

    host_resolver = HostResolver(args)
    host_resolver.resolve(records)


if __name__ == '__main__':
    main()<|MERGE_RESOLUTION|>--- conflicted
+++ resolved
@@ -75,7 +75,6 @@
 
 RE_SPF = re.compile(r'v=spf1', re.IGNORECASE)
 RE_SPF_MECH = re.compile(r'^(?:include|exists|ptr|a|mx):', re.MULTILINE | re.IGNORECASE)
-
 RE_DMARC = re.compile(r'v=DMARC1', re.IGNORECASE)
 
 MAX_THREADS = 100
@@ -143,14 +142,11 @@
         self.hostname = hostname
         self.record = None
         self.spf = None
-<<<<<<< HEAD
         self.as_number = None
         self.as_cidr = None
         self.as_country = None
         self.asn_org = None
-=======
         self.dmarc = None
->>>>>>> c6a4f3f4
         self.dead_host = False
 
     def __lt__(self, other: object) -> bool:
@@ -513,7 +509,6 @@
     parser.add_argument('--spf', action='store_true', help="Query for SPF records")
     parser.add_argument('--asn', action='store_true', help="Output ASN record for host or host list")
     parser.add_argument('--dmarc', action='store_true', help="Output DMARC record for host or host list")
-
     parser.add_argument('--threads', '-t',
                         help='Set the maximum number of threads. (Recommended default is 50)',
                         dest='max_threads',
